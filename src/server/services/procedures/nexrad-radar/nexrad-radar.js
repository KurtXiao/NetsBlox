--- conflicted
+++ resolved
@@ -230,13 +230,9 @@
         .getImageData(0, 0, NEXRAD_SIZE, NEXRAD_SIZE));
 };
 
-<<<<<<< HEAD
-NexradRadar._filterRadars = async function(radars, settings, zoom) {
-=======
 NexradRadar._filterRadars = async function(radars, settings) {
     const beforeCount = radars.length;
 
->>>>>>> 225e0314
     const cen = this._coordsAt(0, 0, settings);
     let bound = 0;
     if(zoom <= 4) bound = RANGE * 1.5;
@@ -247,17 +243,11 @@
         let disB = this._getDistanceFromLatLonInKm(RADAR_LOCATIONS[b][0], RADAR_LOCATIONS[b][1], cen.lat, cen.lon);
         return disB - disA;
     });
-<<<<<<< HEAD
-    for(let i = 0; i < radars.length; ++i) {
-        for(let j = radars.length - 1; j > i; --j) {
-            if(this._getDistanceFromLatLonInKm(RADAR_LOCATIONS[radars[i]][0], RADAR_LOCATIONS[radars[i]][1], RADAR_LOCATIONS[radars[j]][0], RADAR_LOCATIONS[radars[j]][1]) <= bound) {
-=======
 
     for (let i = 0; i < radars.length; ++i) {
         for (let j = radars.length - 1; j > i; --j) {
             const dist = this._getDistanceFromLatLonInKm(RADAR_LOCATIONS[radars[i]][0], RADAR_LOCATIONS[radars[i]][1], RADAR_LOCATIONS[radars[j]][0], RADAR_LOCATIONS[radars[j]][1]);
-            if (dist <= RANGE) {
->>>>>>> 225e0314
+            if (dist <= bound) {
                 radars.splice(j, 1);
             }
         }
