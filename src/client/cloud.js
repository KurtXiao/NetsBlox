--- conflicted
+++ resolved
@@ -1,657 +1,645 @@
-/*
-
-    cloud.js
-
-    a backend API for SNAP!
-
-    written by Jens Mönig
-
-    Copyright (C) 2015 by Jens Mönig
-
-    This file is part of Snap!.
-
-    Snap! is free software: you can redistribute it and/or modify
-    it under the terms of the GNU Affero General Public License as
-    published by the Free Software Foundation, either version 3 of
-    the License, or (at your option) any later version.
-
-    This program is distributed in the hope that it will be useful,
-    but WITHOUT ANY WARRANTY; without even the implied warranty of
-    MERCHANTABILITY or FITNESS FOR A PARTICULAR PURPOSE.  See the
-    GNU Affero General Public License for more details.
-
-    You should have received a copy of the GNU Affero General Public License
-    along with this program.  If not, see <http://www.gnu.org/licenses/>.
-
-*/
-
-// Global settings /////////////////////////////////////////////////////
-
-/*global modules, IDE_Morph, SnapSerializer, hex_sha512, alert, nop,
-localize*/
-
-modules.cloud = '2015-January-12';
-
-// Global stuff
-
-var Cloud;
-var SnapCloud = new Cloud('http://'+window.location.host+'/api/');
-
-// Cloud /////////////////////////////////////////////////////////////
-
-function Cloud(url) {
-    this.username = null;
-    this.password = null; // hex_sha512 hashed
-    this.url = url;
-    this.session = null;
-    this.limo = null;
-    this.route = null;
-    this.api = {};
-}
-
-Cloud.prototype.clear = function () {
-    this.username = null;
-    this.password = null;
-    this.session = null;
-    this.limo = null;
-    this.route = null;
-    this.api = {};
-};
-
-Cloud.prototype.hasProtocol = function () {
-    return this.url.toLowerCase().indexOf('http') === 0;
-};
-
-Cloud.prototype.setRoute = function (username) {
-    var routes = 10,
-        userNum = 0,
-        i;
-
-    for (i = 0; i < username.length; i += 1) {
-        userNum += username.charCodeAt(i);
-    }
-    userNum = userNum % routes + 1;
-    this.route = '.sc1m' +
-        (userNum < 10 ? '0' : '') +
-        userNum;
-};
-
-// Cloud: Snap! API
-
-Cloud.prototype.signup = function (
-    username,
-    email,
-    callBack,
-    errorCall
-) {
-    // both callBack and errorCall are two-argument functions
-    var request = new XMLHttpRequest(),
-        myself = this;
-    try {
-        request.open(
-            "GET",
-            (this.hasProtocol() ? '' : 'http://')
-                + this.url + 'SignUp'
-                + '?Username='
-                + encodeURIComponent(username)
-                + '&Email='
-                + encodeURIComponent(email),
-            true
-        );
-        request.setRequestHeader(
-            "Content-Type",
-            "application/x-www-form-urlencoded"
-        );
-        request.withCredentials = true;
-        request.onreadystatechange = function () {
-            if (request.readyState === 4) {
-                if (request.responseText) {
-                    if (request.status[0] !== '2') {
-                        errorCall.call(
-                            this,
-                            request.responseText,
-                            'Signup'
-                        );
-                    } else {
-                        callBack.call(
-                            null,
-                            request.responseText,
-                            'Signup'
-                        );
-                    }
-                } else {
-                    errorCall.call(
-                        null,
-                        myself.url + 'SignUp',
-                        localize('could not connect to:')
-                    );
-                }
-            }
-        };
-        request.send(null);
-    } catch (err) {
-        errorCall.call(this, err.toString(), 'Snap!Cloud');
-    }
-};
-
-Cloud.prototype.getPublicProject = function (
-    id,
-    callBack,
-    errorCall
-) {
-    // id is Username=username&projectName=projectname,
-    // where the values are url-component encoded
-    // callBack is a single argument function, errorCall take two args
-    var request = new XMLHttpRequest(),
-        responseList,
-        myself = this;
-    try {
-        request.open(
-            "GET",
-            (this.hasProtocol() ? '' : 'http://')
-                + this.url + 'Public'
-                + '?'
-                + id,
-            true
-        );
-        request.setRequestHeader(
-            "Content-Type",
-            "application/x-www-form-urlencoded"
-        );
-        request.withCredentials = true;
-        request.onreadystatechange = function () {
-            if (request.readyState === 4) {
-                if (request.responseText) {
-                    if (request.responseText.indexOf('ERROR') === 0) {
-                        errorCall.call(
-                            this,
-                            request.responseText
-                        );
-                    } else {
-                        responseList = myself.parseResponse(
-                            request.responseText
-                        );
-                        callBack.call(
-                            null,
-                            responseList[0].SourceCode
-                        );
-                    }
-                } else {
-                    errorCall.call(
-                        null,
-                        myself.url + 'Public',
-                        localize('could not connect to:')
-                    );
-                }
-            }
-        };
-        request.send(null);
-    } catch (err) {
-        errorCall.call(this, err.toString(), 'Snap!Cloud');
-    }
-};
-
-Cloud.prototype.resetPassword = function (
-    username,
-    callBack,
-    errorCall
-) {
-    // both callBack and errorCall are two-argument functions
-    var request = new XMLHttpRequest(),
-        myself = this;
-    try {
-        request.open(
-            "GET",
-            (this.hasProtocol() ? '' : 'http://')
-                + this.url + 'ResetPW'
-                + '?Username='
-                + encodeURIComponent(username),
-            true
-        );
-        request.setRequestHeader(
-            "Content-Type",
-            "application/x-www-form-urlencoded"
-        );
-        request.withCredentials = true;
-        request.onreadystatechange = function () {
-            if (request.readyState === 4) {
-                if (request.responseText) {
-                    if (request.responseText.indexOf('ERROR') === 0) {
-                        errorCall.call(
-                            this,
-                            request.responseText,
-                            'Reset Password'
-                        );
-                    } else {
-                        callBack.call(
-                            null,
-                            request.responseText,
-                            'Reset Password'
-                        );
-                    }
-                } else {
-                    errorCall.call(
-                        null,
-                        myself.url + 'ResetPW',
-                        localize('could not connect to:')
-                    );
-                }
-            }
-        };
-        request.send(null);
-    } catch (err) {
-        errorCall.call(this, err.toString(), 'Snap!Cloud');
-    }
-};
-
-Cloud.prototype.login = function (
-    username,
-    password,
-    callBack,
-    errorCall
-) {
-    // both callBack and errorCall are two-argument functions
-    var request = new XMLHttpRequest(),
-        usr = JSON.stringify({'__h': password, '__u': username}),
-        myself = this;
-    this.setRoute(username);
-    try {
-        request.open(
-            "POST",
-            (this.hasProtocol() ? '' : 'http://') +
-                this.url +
-                '?SESSIONGLUE=' +
-                this.route,
-            true
-        );
-        request.setRequestHeader(
-            "Content-Type",
-            "application/json; charset=utf-8"
-        );
-        // glue this session to a route:
-        request.setRequestHeader('SESSIONGLUE', this.route);
-        request.withCredentials = true;
-        request.onreadystatechange = function () {
-            if (request.readyState === 4) {
-                if (request.status === 200) {
-                    myself.api = myself.parseAPI(request.responseText);
-<<<<<<< HEAD
-                    // Update session info 
-                    myself.session = true;
-=======
-                    // TODO: Update session info 
-                    myself.session = true;
-                    // set the cookie identifier:
-                    //myself.limo = myself.session.substring(0, myself.session.indexOf('='));
-                    //myself.limo = this.getResponseHeader("miocracker")
-                        //.substring(
-                            //9,
-                            //this.getResponseHeader("miocracker").indexOf("=")
-                        //);
->>>>>>> d774994c
-                    if (myself.api.logout) {
-                        myself.username = username;
-                        myself.password = password;
-                        callBack.call(null, myself.api, 'Snap!Cloud');
-                    } else {
-                        errorCall.call(
-                            null,
-                            request.responseText,
-                            'connection failed'
-                        );
-                    }
-                } else if (request.status === 403) {
-                    errorCall.call(
-                        null,
-                        '',
-                        localize('wrong username or password')
-                    );
-                } else {
-                    errorCall.call(
-                        null,
-                        myself.url,
-                        localize('could not connect to:')
-                    );
-                }
-            }
-        };
-        request.send(usr);
-    } catch (err) {
-        errorCall.call(this, err.toString(), 'Snap!Cloud');
-    }
-};
-
-Cloud.prototype.reconnect = function (
-    callBack,
-    errorCall
-) {
-    if (!(this.username && this.password)) {
-        this.message('You are not logged in');
-        return;
-    }
-    this.login(
-        this.username,
-        this.password,
-        callBack,
-        errorCall
-    );
-};
-
-Cloud.prototype.saveProject = function (ide, callBack, errorCall) {
-    var myself = this,
-        pdata,
-        media;
-
-    ide.serializer.isCollectingMedia = true;
-    pdata = ide.serializer.serialize(ide.stage);
-    media = ide.hasChangedMedia ?
-            ide.serializer.mediaXML(ide.projectName) : null;
-    ide.serializer.isCollectingMedia = false;
-    ide.serializer.flushMedia();
-
-    // check if serialized data can be parsed back again
-    try {
-        ide.serializer.parse(pdata);
-    } catch (err) {
-        ide.showMessage('Serialization of program data failed:\n' + err);
-        throw new Error('Serialization of program data failed:\n' + err);
-    }
-    if (media !== null) {
-        try {
-            ide.serializer.parse(media);
-        } catch (err) {
-            ide.showMessage('Serialization of media failed:\n' + err);
-            throw new Error('Serialization of media failed:\n' + err);
-        }
-    }
-    ide.serializer.isCollectingMedia = false;
-    ide.serializer.flushMedia();
-
-    myself.reconnect(
-        function () {
-            myself.callService(
-                'saveProject',
-                function (response, url) {
-                    callBack.call(null, response, url);
-                    myself.disconnect();
-                    ide.hasChangedMedia = false;
-                },
-                errorCall,
-                [
-                    ide.projectName,
-                    pdata,
-                    media,
-                    pdata.length,
-                    media ? media.length : 0
-                ]
-            );
-        },
-        errorCall
-    );
-};
-
-Cloud.prototype.getProjectList = function (callBack, errorCall) {
-    var myself = this;
-    this.reconnect(
-        function () {
-            myself.callService(
-                'getProjectList',
-                function (response, url) {
-                    callBack.call(null, response, url);
-                    myself.disconnect();
-                },
-                errorCall
-            );
-        },
-        errorCall
-    );
-};
-
-Cloud.prototype.changePassword = function (
-    oldPW,
-    newPW,
-    callBack,
-    errorCall
-) {
-    var myself = this;
-    this.reconnect(
-        function () {
-            myself.callService(
-                'changePassword',
-                function (response, url) {
-                    callBack.call(null, response, url);
-                    myself.disconnect();
-                },
-                errorCall,
-                [hex_sha512(oldPW), hex_sha512(newPW)]
-            );
-        },
-        errorCall
-    );
-};
-
-Cloud.prototype.cancelAccount = function (callBack, errorCall) {
-    this.callService(
-        'cancelAccount',
-        callBack,
-        errorCall
-    );
-};
-
-Cloud.prototype.logout = function (callBack, errorCall) {
-    this.clear();
-    this.callService(
-        'logout',
-        callBack,
-        errorCall
-    );
-};
-
-Cloud.prototype.disconnect = function () {
-    this.callService(
-        'logout',
-        nop,
-        nop
-    );
-};
-
-// Cloud: backend communication
-
-Cloud.prototype.callURL = function (url, callBack, errorCall) {
-    // both callBack and errorCall are optional two-argument functions
-    var request = new XMLHttpRequest(),
-        stickyUrl,
-        myself = this;
-    try {
-        // set the Limo. Also set the glue as a query paramter for backup.
-        stickyUrl = url +
-            '&SESSIONGLUE=' +
-            this.route +
-            '&_Limo=' +
-            this.limo;
-        request.open('GET', stickyUrl, true);
-        request.withCredentials = true;
-        request.setRequestHeader(
-            "Content-Type",
-            "application/x-www-form-urlencoded"
-        );
-        request.setRequestHeader('MioCracker', this.session);
-        // Set the glue as a request header.
-        request.setRequestHeader('SESSIONGLUE', this.route);
-        request.onreadystatechange = function () {
-            if (request.readyState === 4) {
-                if (request.responseText) {
-                    var responseList = myself.parseResponse(
-                        request.responseText
-                    );
-                    callBack.call(null, responseList, url);
-                } else {
-                    errorCall.call(
-                        null,
-                        url,
-                        'no response from:'
-                    );
-                }
-            }
-        };
-        request.send(null);
-    } catch (err) {
-        errorCall.call(this, err.toString(), url);
-    }
-};
-
-Cloud.prototype.callService = function (
-    serviceName,
-    callBack,
-    errorCall,
-    args
-) {
-    // both callBack and errorCall are optional two-argument functions
-    var request = new XMLHttpRequest(),
-        service = this.api[serviceName],
-        myself = this,
-        stickyUrl,
-        postDict;
-
-    if (!this.session) {
-        errorCall.call(null, 'You are not connected', 'Cloud');
-        return;
-    }
-    if (!service) {
-        errorCall.call(
-            null,
-            'service ' + serviceName + ' is not available',
-            'API'
-        );
-        return;
-    }
-    if (args && args.length > 0) {
-        postDict = {};
-        service.parameters.forEach(function (parm, idx) {
-            postDict[parm] = args[idx];
-        });
-    }
-    try {
-        stickyUrl = this.url +
-            service.url;
-
-        request.open(service.method, stickyUrl, true);
-        request.withCredentials = true;
-        request.setRequestHeader(
-            "Content-Type",
-            "application/x-www-form-urlencoded"
-        );
-        //request.setRequestHeader('MioCracker', this.session);
-        //request.setRequestHeader('SESSIONGLUE', this.route);
-        request.onreadystatechange = function () {
-            if (request.readyState === 4) {
-                var responseList = [];
-                // FIXME: This should use error codes
-                if (request.responseText &&
-                        request.responseText.indexOf('ERROR') === 0) {
-                    errorCall.call(
-                        this,
-                        request.responseText,
-                        localize('Service:') + ' ' + localize(serviceName)
-                    );
-                    return;
-                }
-                if (serviceName === 'login') {
-                    myself.api = myself.parseAPI(request.responseText);
-                }
-                responseList = myself.parseResponse(
-                    request.responseText
-                );
-                callBack.call(null, responseList, service.url);
-            }
-        };
-        request.send(this.encodeDict(postDict));
-    } catch (err) {
-        errorCall.call(this, err.toString(), service.url);
-    }
-};
-
-// Cloud: payload transformation
-
-Cloud.prototype.parseAPI = function (src) {
-    var api = {},
-        services;
-    services = src.split(" ");
-    services.forEach(function (service) {
-        var entries = service.split("&"),
-            serviceDescription = {},
-            parms;
-        entries.forEach(function (entry) {
-            var pair = entry.split("="),
-                key = decodeURIComponent(pair[0]).toLowerCase(),
-                val = decodeURIComponent(pair[1]);
-            if (key === "service") {
-                api[val] = serviceDescription;
-            } else if (key === "parameters") {
-                parms = val.split(",");
-                if (!(parms.length === 1 && !parms[0])) {
-                    serviceDescription.parameters = parms;
-                }
-            } else {
-                serviceDescription[key] = val;
-            }
-        });
-    });
-    return api;
-};
-
-Cloud.prototype.parseResponse = function (src) {
-    var ans = [],
-        lines;
-    if (!src) {return ans; }
-    lines = src.split(" ");
-    lines.forEach(function (service) {
-        var entries = service.split("&"),
-            dict = {};
-        entries.forEach(function (entry) {
-            var pair = entry.split("="),
-                key = decodeURIComponent(pair[0]),
-                val = decodeURIComponent(pair[1]);
-            dict[key] = val;
-        });
-        ans.push(dict);
-    });
-    return ans;
-};
-
-Cloud.prototype.parseDict = function (src) {
-    var dict = {};
-    if (!src) {return dict; }
-    src.split("&").forEach(function (entry) {
-        var pair = entry.split("="),
-            key = decodeURIComponent(pair[0]),
-            val = decodeURIComponent(pair[1]);
-        dict[key] = val;
-    });
-    return dict;
-};
-
-Cloud.prototype.encodeDict = function (dict) {
-    var str = '',
-        pair,
-        key;
-    if (!dict) {return null; }
-    for (key in dict) {
-        if (dict.hasOwnProperty(key)) {
-            pair = encodeURIComponent(key)
-                + '='
-                + encodeURIComponent(dict[key]);
-            if (str.length > 0) {
-                str += '&';
-            }
-            str += pair;
-        }
-    }
-    return str;
-};
-
-// Cloud: user messages (to be overridden)
-
-Cloud.prototype.message = function (string) {
-    alert(string);
-};
+/*
+
+    cloud.js
+
+    a backend API for SNAP!
+
+    written by Jens Mönig
+
+    Copyright (C) 2015 by Jens Mönig
+
+    This file is part of Snap!.
+
+    Snap! is free software: you can redistribute it and/or modify
+    it under the terms of the GNU Affero General Public License as
+    published by the Free Software Foundation, either version 3 of
+    the License, or (at your option) any later version.
+
+    This program is distributed in the hope that it will be useful,
+    but WITHOUT ANY WARRANTY; without even the implied warranty of
+    MERCHANTABILITY or FITNESS FOR A PARTICULAR PURPOSE.  See the
+    GNU Affero General Public License for more details.
+
+    You should have received a copy of the GNU Affero General Public License
+    along with this program.  If not, see <http://www.gnu.org/licenses/>.
+
+*/
+
+// Global settings /////////////////////////////////////////////////////
+
+/*global modules, IDE_Morph, SnapSerializer, hex_sha512, alert, nop,
+localize*/
+
+modules.cloud = '2015-January-12';
+
+// Global stuff
+
+var Cloud;
+var SnapCloud = new Cloud('http://'+window.location.host+'/api/');
+
+// Cloud /////////////////////////////////////////////////////////////
+
+function Cloud(url) {
+    this.username = null;
+    this.password = null; // hex_sha512 hashed
+    this.url = url;
+    this.session = null;
+    this.limo = null;
+    this.route = null;
+    this.api = {};
+}
+
+Cloud.prototype.clear = function () {
+    this.username = null;
+    this.password = null;
+    this.session = null;
+    this.limo = null;
+    this.route = null;
+    this.api = {};
+};
+
+Cloud.prototype.hasProtocol = function () {
+    return this.url.toLowerCase().indexOf('http') === 0;
+};
+
+Cloud.prototype.setRoute = function (username) {
+    var routes = 10,
+        userNum = 0,
+        i;
+
+    for (i = 0; i < username.length; i += 1) {
+        userNum += username.charCodeAt(i);
+    }
+    userNum = userNum % routes + 1;
+    this.route = '.sc1m' +
+        (userNum < 10 ? '0' : '') +
+        userNum;
+};
+
+// Cloud: Snap! API
+
+Cloud.prototype.signup = function (
+    username,
+    email,
+    callBack,
+    errorCall
+) {
+    // both callBack and errorCall are two-argument functions
+    var request = new XMLHttpRequest(),
+        myself = this;
+    try {
+        request.open(
+            "GET",
+            (this.hasProtocol() ? '' : 'http://')
+                + this.url + 'SignUp'
+                + '?Username='
+                + encodeURIComponent(username)
+                + '&Email='
+                + encodeURIComponent(email),
+            true
+        );
+        request.setRequestHeader(
+            "Content-Type",
+            "application/x-www-form-urlencoded"
+        );
+        request.withCredentials = true;
+        request.onreadystatechange = function () {
+            if (request.readyState === 4) {
+                if (request.responseText) {
+                    if (request.status[0] !== '2') {
+                        errorCall.call(
+                            this,
+                            request.responseText,
+                            'Signup'
+                        );
+                    } else {
+                        callBack.call(
+                            null,
+                            request.responseText,
+                            'Signup'
+                        );
+                    }
+                } else {
+                    errorCall.call(
+                        null,
+                        myself.url + 'SignUp',
+                        localize('could not connect to:')
+                    );
+                }
+            }
+        };
+        request.send(null);
+    } catch (err) {
+        errorCall.call(this, err.toString(), 'Snap!Cloud');
+    }
+};
+
+Cloud.prototype.getPublicProject = function (
+    id,
+    callBack,
+    errorCall
+) {
+    // id is Username=username&projectName=projectname,
+    // where the values are url-component encoded
+    // callBack is a single argument function, errorCall take two args
+    var request = new XMLHttpRequest(),
+        responseList,
+        myself = this;
+    try {
+        request.open(
+            "GET",
+            (this.hasProtocol() ? '' : 'http://')
+                + this.url + 'Public'
+                + '?'
+                + id,
+            true
+        );
+        request.setRequestHeader(
+            "Content-Type",
+            "application/x-www-form-urlencoded"
+        );
+        request.withCredentials = true;
+        request.onreadystatechange = function () {
+            if (request.readyState === 4) {
+                if (request.responseText) {
+                    if (request.responseText.indexOf('ERROR') === 0) {
+                        errorCall.call(
+                            this,
+                            request.responseText
+                        );
+                    } else {
+                        responseList = myself.parseResponse(
+                            request.responseText
+                        );
+                        callBack.call(
+                            null,
+                            responseList[0].SourceCode
+                        );
+                    }
+                } else {
+                    errorCall.call(
+                        null,
+                        myself.url + 'Public',
+                        localize('could not connect to:')
+                    );
+                }
+            }
+        };
+        request.send(null);
+    } catch (err) {
+        errorCall.call(this, err.toString(), 'Snap!Cloud');
+    }
+};
+
+Cloud.prototype.resetPassword = function (
+    username,
+    callBack,
+    errorCall
+) {
+    // both callBack and errorCall are two-argument functions
+    var request = new XMLHttpRequest(),
+        myself = this;
+    try {
+        request.open(
+            "GET",
+            (this.hasProtocol() ? '' : 'http://')
+                + this.url + 'ResetPW'
+                + '?Username='
+                + encodeURIComponent(username),
+            true
+        );
+        request.setRequestHeader(
+            "Content-Type",
+            "application/x-www-form-urlencoded"
+        );
+        request.withCredentials = true;
+        request.onreadystatechange = function () {
+            if (request.readyState === 4) {
+                if (request.responseText) {
+                    if (request.responseText.indexOf('ERROR') === 0) {
+                        errorCall.call(
+                            this,
+                            request.responseText,
+                            'Reset Password'
+                        );
+                    } else {
+                        callBack.call(
+                            null,
+                            request.responseText,
+                            'Reset Password'
+                        );
+                    }
+                } else {
+                    errorCall.call(
+                        null,
+                        myself.url + 'ResetPW',
+                        localize('could not connect to:')
+                    );
+                }
+            }
+        };
+        request.send(null);
+    } catch (err) {
+        errorCall.call(this, err.toString(), 'Snap!Cloud');
+    }
+};
+
+Cloud.prototype.login = function (
+    username,
+    password,
+    callBack,
+    errorCall
+) {
+    // both callBack and errorCall are two-argument functions
+    var request = new XMLHttpRequest(),
+        usr = JSON.stringify({'__h': password, '__u': username}),
+        myself = this;
+    this.setRoute(username);
+    try {
+        request.open(
+            "POST",
+            (this.hasProtocol() ? '' : 'http://') +
+                this.url +
+                '?SESSIONGLUE=' +
+                this.route,
+            true
+        );
+        request.setRequestHeader(
+            "Content-Type",
+            "application/json; charset=utf-8"
+        );
+        // glue this session to a route:
+        request.setRequestHeader('SESSIONGLUE', this.route);
+        request.withCredentials = true;
+        request.onreadystatechange = function () {
+            if (request.readyState === 4) {
+                if (request.status === 200) {
+                    myself.api = myself.parseAPI(request.responseText);
+                    // Update session info 
+                    myself.session = true;
+                    if (myself.api.logout) {
+                        myself.username = username;
+                        myself.password = password;
+                        callBack.call(null, myself.api, 'Snap!Cloud');
+                    } else {
+                        errorCall.call(
+                            null,
+                            request.responseText,
+                            'connection failed'
+                        );
+                    }
+                } else if (request.status === 403) {
+                    errorCall.call(
+                        null,
+                        '',
+                        localize('wrong username or password')
+                    );
+                } else {
+                    errorCall.call(
+                        null,
+                        myself.url,
+                        localize('could not connect to:')
+                    );
+                }
+            }
+        };
+        request.send(usr);
+    } catch (err) {
+        errorCall.call(this, err.toString(), 'Snap!Cloud');
+    }
+};
+
+Cloud.prototype.reconnect = function (
+    callBack,
+    errorCall
+) {
+    if (!(this.username && this.password)) {
+        this.message('You are not logged in');
+        return;
+    }
+    this.login(
+        this.username,
+        this.password,
+        callBack,
+        errorCall
+    );
+};
+
+Cloud.prototype.saveProject = function (ide, callBack, errorCall) {
+    var myself = this,
+        pdata,
+        media;
+
+    ide.serializer.isCollectingMedia = true;
+    pdata = ide.serializer.serialize(ide.stage);
+    media = ide.hasChangedMedia ?
+            ide.serializer.mediaXML(ide.projectName) : null;
+    ide.serializer.isCollectingMedia = false;
+    ide.serializer.flushMedia();
+
+    // check if serialized data can be parsed back again
+    try {
+        ide.serializer.parse(pdata);
+    } catch (err) {
+        ide.showMessage('Serialization of program data failed:\n' + err);
+        throw new Error('Serialization of program data failed:\n' + err);
+    }
+    if (media !== null) {
+        try {
+            ide.serializer.parse(media);
+        } catch (err) {
+            ide.showMessage('Serialization of media failed:\n' + err);
+            throw new Error('Serialization of media failed:\n' + err);
+        }
+    }
+    ide.serializer.isCollectingMedia = false;
+    ide.serializer.flushMedia();
+
+    myself.reconnect(
+        function () {
+            myself.callService(
+                'saveProject',
+                function (response, url) {
+                    callBack.call(null, response, url);
+                    myself.disconnect();
+                    ide.hasChangedMedia = false;
+                },
+                errorCall,
+                [
+                    ide.projectName,
+                    pdata,
+                    media,
+                    pdata.length,
+                    media ? media.length : 0
+                ]
+            );
+        },
+        errorCall
+    );
+};
+
+Cloud.prototype.getProjectList = function (callBack, errorCall) {
+    var myself = this;
+    this.reconnect(
+        function () {
+            myself.callService(
+                'getProjectList',
+                function (response, url) {
+                    callBack.call(null, response, url);
+                    myself.disconnect();
+                },
+                errorCall
+            );
+        },
+        errorCall
+    );
+};
+
+Cloud.prototype.changePassword = function (
+    oldPW,
+    newPW,
+    callBack,
+    errorCall
+) {
+    var myself = this;
+    this.reconnect(
+        function () {
+            myself.callService(
+                'changePassword',
+                function (response, url) {
+                    callBack.call(null, response, url);
+                    myself.disconnect();
+                },
+                errorCall,
+                [hex_sha512(oldPW), hex_sha512(newPW)]
+            );
+        },
+        errorCall
+    );
+};
+
+Cloud.prototype.cancelAccount = function (callBack, errorCall) {
+    this.callService(
+        'cancelAccount',
+        callBack,
+        errorCall
+    );
+};
+
+Cloud.prototype.logout = function (callBack, errorCall) {
+    this.clear();
+    this.callService(
+        'logout',
+        callBack,
+        errorCall
+    );
+};
+
+Cloud.prototype.disconnect = function () {
+    this.callService(
+        'logout',
+        nop,
+        nop
+    );
+};
+
+// Cloud: backend communication
+
+Cloud.prototype.callURL = function (url, callBack, errorCall) {
+    // both callBack and errorCall are optional two-argument functions
+    var request = new XMLHttpRequest(),
+        stickyUrl,
+        myself = this;
+    try {
+        // set the Limo. Also set the glue as a query paramter for backup.
+        stickyUrl = url +
+            '&SESSIONGLUE=' +
+            this.route +
+            '&_Limo=' +
+            this.limo;
+        request.open('GET', stickyUrl, true);
+        request.withCredentials = true;
+        request.setRequestHeader(
+            "Content-Type",
+            "application/x-www-form-urlencoded"
+        );
+        request.setRequestHeader('MioCracker', this.session);
+        // Set the glue as a request header.
+        request.setRequestHeader('SESSIONGLUE', this.route);
+        request.onreadystatechange = function () {
+            if (request.readyState === 4) {
+                if (request.responseText) {
+                    var responseList = myself.parseResponse(
+                        request.responseText
+                    );
+                    callBack.call(null, responseList, url);
+                } else {
+                    errorCall.call(
+                        null,
+                        url,
+                        'no response from:'
+                    );
+                }
+            }
+        };
+        request.send(null);
+    } catch (err) {
+        errorCall.call(this, err.toString(), url);
+    }
+};
+
+Cloud.prototype.callService = function (
+    serviceName,
+    callBack,
+    errorCall,
+    args
+) {
+    // both callBack and errorCall are optional two-argument functions
+    var request = new XMLHttpRequest(),
+        service = this.api[serviceName],
+        myself = this,
+        stickyUrl,
+        postDict;
+
+    if (!this.session) {
+        errorCall.call(null, 'You are not connected', 'Cloud');
+        return;
+    }
+    if (!service) {
+        errorCall.call(
+            null,
+            'service ' + serviceName + ' is not available',
+            'API'
+        );
+        return;
+    }
+    if (args && args.length > 0) {
+        postDict = {};
+        service.parameters.forEach(function (parm, idx) {
+            postDict[parm] = args[idx];
+        });
+    }
+    try {
+        stickyUrl = this.url +
+            service.url;
+
+        request.open(service.method, stickyUrl, true);
+        request.withCredentials = true;
+        request.setRequestHeader(
+            "Content-Type",
+            "application/x-www-form-urlencoded"
+        );
+        //request.setRequestHeader('MioCracker', this.session);
+        //request.setRequestHeader('SESSIONGLUE', this.route);
+        request.onreadystatechange = function () {
+            if (request.readyState === 4) {
+                var responseList = [];
+                // FIXME: This should use error codes
+                if (request.responseText &&
+                        request.responseText.indexOf('ERROR') === 0) {
+                    errorCall.call(
+                        this,
+                        request.responseText,
+                        localize('Service:') + ' ' + localize(serviceName)
+                    );
+                    return;
+                }
+                if (serviceName === 'login') {
+                    myself.api = myself.parseAPI(request.responseText);
+                }
+                responseList = myself.parseResponse(
+                    request.responseText
+                );
+                callBack.call(null, responseList, service.url);
+            }
+        };
+        request.send(this.encodeDict(postDict));
+    } catch (err) {
+        errorCall.call(this, err.toString(), service.url);
+    }
+};
+
+// Cloud: payload transformation
+
+Cloud.prototype.parseAPI = function (src) {
+    var api = {},
+        services;
+    services = src.split(" ");
+    services.forEach(function (service) {
+        var entries = service.split("&"),
+            serviceDescription = {},
+            parms;
+        entries.forEach(function (entry) {
+            var pair = entry.split("="),
+                key = decodeURIComponent(pair[0]).toLowerCase(),
+                val = decodeURIComponent(pair[1]);
+            if (key === "service") {
+                api[val] = serviceDescription;
+            } else if (key === "parameters") {
+                parms = val.split(",");
+                if (!(parms.length === 1 && !parms[0])) {
+                    serviceDescription.parameters = parms;
+                }
+            } else {
+                serviceDescription[key] = val;
+            }
+        });
+    });
+    return api;
+};
+
+Cloud.prototype.parseResponse = function (src) {
+    var ans = [],
+        lines;
+    if (!src) {return ans; }
+    lines = src.split(" ");
+    lines.forEach(function (service) {
+        var entries = service.split("&"),
+            dict = {};
+        entries.forEach(function (entry) {
+            var pair = entry.split("="),
+                key = decodeURIComponent(pair[0]),
+                val = decodeURIComponent(pair[1]);
+            dict[key] = val;
+        });
+        ans.push(dict);
+    });
+    return ans;
+};
+
+Cloud.prototype.parseDict = function (src) {
+    var dict = {};
+    if (!src) {return dict; }
+    src.split("&").forEach(function (entry) {
+        var pair = entry.split("="),
+            key = decodeURIComponent(pair[0]),
+            val = decodeURIComponent(pair[1]);
+        dict[key] = val;
+    });
+    return dict;
+};
+
+Cloud.prototype.encodeDict = function (dict) {
+    var str = '',
+        pair,
+        key;
+    if (!dict) {return null; }
+    for (key in dict) {
+        if (dict.hasOwnProperty(key)) {
+            pair = encodeURIComponent(key)
+                + '='
+                + encodeURIComponent(dict[key]);
+            if (str.length > 0) {
+                str += '&';
+            }
+            str += pair;
+        }
+    }
+    return str;
+};
+
+// Cloud: user messages (to be overridden)
+
+Cloud.prototype.message = function (string) {
+    alert(string);
+};